/*---------------------------------------------------------------------------------------------
 *  Copyright (c) Microsoft Corporation. All rights reserved.
 *  Licensed under the MIT License. See License.txt in the project root for license information.
 *--------------------------------------------------------------------------------------------*/

import 'vs/css!./interactiveEditor';
import { CancellationToken } from 'vs/base/common/cancellation';
import { DisposableStore, MutableDisposable, toDisposable } from 'vs/base/common/lifecycle';
import { ICodeEditor, IDiffEditorConstructionOptions } from 'vs/editor/browser/editorBrowser';
import { EditorOption } from 'vs/editor/common/config/editorOptions';
import { IRange, Range } from 'vs/editor/common/core/range';
import { localize } from 'vs/nls';
import { IContextKey, IContextKeyService } from 'vs/platform/contextkey/common/contextkey';
import { IInstantiationService } from 'vs/platform/instantiation/common/instantiation';
import { ZoneWidget } from 'vs/editor/contrib/zoneWidget/browser/zoneWidget';
import { assertType } from 'vs/base/common/types';
import { CTX_INTERACTIVE_EDITOR_FOCUSED, CTX_INTERACTIVE_EDITOR_INNER_CURSOR_FIRST, CTX_INTERACTIVE_EDITOR_INNER_CURSOR_LAST, CTX_INTERACTIVE_EDITOR_EMPTY, CTX_INTERACTIVE_EDITOR_OUTER_CURSOR_POSITION, CTX_INTERACTIVE_EDITOR_VISIBLE, MENU_INTERACTIVE_EDITOR_WIDGET, MENU_INTERACTIVE_EDITOR_WIDGET_STATUS } from 'vs/workbench/contrib/interactiveEditor/common/interactiveEditor';
import { ITextModel } from 'vs/editor/common/model';
import { Dimension, addDisposableListener, getTotalHeight, getTotalWidth, h, reset } from 'vs/base/browser/dom';
import { Event, MicrotaskEmitter } from 'vs/base/common/event';
import { IEditorConstructionOptions } from 'vs/editor/browser/config/editorConfiguration';
import { ICodeEditorWidgetOptions } from 'vs/editor/browser/widget/codeEditorWidget';
import { EditorExtensionsRegistry } from 'vs/editor/browser/editorExtensions';
import { SnippetController2 } from 'vs/editor/contrib/snippet/browser/snippetController2';
import { IModelService } from 'vs/editor/common/services/model';
import { URI } from 'vs/base/common/uri';
import { EmbeddedCodeEditorWidget, EmbeddedDiffEditorWidget } from 'vs/editor/browser/widget/embeddedCodeEditorWidget';
import { GhostTextController } from 'vs/editor/contrib/inlineCompletions/browser/ghostTextController';
import { HiddenItemStrategy, MenuWorkbenchToolBar } from 'vs/platform/actions/browser/toolbar';
import { ProgressBar } from 'vs/base/browser/ui/progressbar/progressbar';
import { SuggestController } from 'vs/editor/contrib/suggest/browser/suggestController';
import { IPosition } from 'vs/editor/common/core/position';
import { DEFAULT_FONT_FAMILY } from 'vs/workbench/browser/style';
import { createActionViewItem } from 'vs/platform/actions/browser/menuEntryActionViewItem';
import { TextEdit } from 'vs/editor/common/languages';
import { EditOperation } from 'vs/editor/common/core/editOperation';
import { ILanguageSelection } from 'vs/editor/common/languages/language';
import { ResourceLabel } from 'vs/workbench/browser/labels';
import { FileKind } from 'vs/platform/files/common/files';

const _inputEditorOptions: IEditorConstructionOptions = {
	padding: { top: 3, bottom: 2 },
	overviewRulerLanes: 0,
	glyphMargin: false,
	folding: false,
	hideCursorInOverviewRuler: true,
	selectionHighlight: false,
	scrollbar: {
		useShadows: false,
		vertical: 'hidden',
		horizontal: 'auto',
		alwaysConsumeMouseWheel: false
	},
	overviewRulerBorder: false,
	scrollBeyondLastLine: false,
	renderLineHighlight: 'none',
	fixedOverflowWidgets: true,
	dragAndDrop: false,
	revealHorizontalRightPadding: 5,
	minimap: { enabled: false },
	guides: { indentation: false },
	rulers: [],
	wrappingStrategy: 'advanced',
	wrappingIndent: 'none',
	dropIntoEditor: { enabled: true },
	quickSuggestions: false,
	suggest: {
		showIcons: false,
		showSnippets: false,
		showStatusBar: false,
<<<<<<< HEAD
	},
=======
	}
};

const _inputEditorOptions: IEditorConstructionOptions = {
	..._commonEditorOptions,
	lineNumbers: 'off',
	selectOnLineNumbers: false,
	lineDecorationsWidth: 0,
	renderWhitespace: 'none',
	cursorWidth: 1,
>>>>>>> 7bd13682
	wordWrap: 'on',
	ariaLabel: localize('aria-label', "Interactive Editor Input"),
	fontFamily: DEFAULT_FONT_FAMILY,
	fontSize: 13,
	lineHeight: 20,
};

const _previewEditorEditorOptions: IDiffEditorConstructionOptions = {
	scrollbar: { useShadows: false, alwaysConsumeMouseWheel: false },
	renderMarginRevertIcon: false,
	diffCodeLens: false,
	scrollBeyondLastLine: false,
	stickyScroll: { enabled: false },
	originalAriaLabel: localize('modified', 'Modified'),
	modifiedAriaLabel: localize('original', 'Original'),
	diffAlgorithm: 'smart',
	readOnly: true,
};

class InteractiveEditorWidget {

	private static _modelPool: number = 1;

	private static _noop = () => { };

	private readonly _elements = h(
		'div.interactive-editor@root',
		[
			h('div.body', [
				h('div.content@content', [
					h('div.input@input', [
						h('div.editor-placeholder@placeholder'),
						h('div.editor-container@editor'),
					]),
					h('div.toolbar@editorToolbar'),
				]),
			]),
			h('div.progress@progress'),
			h('div.previewDiff.hidden@previewDiff'),
			h('div.previewCreateTitle.show-file-icons@previewCreateTitle'),
			h('div.previewCreate.hidden@previewCreate'),
			h('div.status@status', [
				h('div.actions.hidden@statusToolbar'),
				h('div.label@statusLabel'),
			]),
		]
	);

	private readonly _store = new DisposableStore();
	private readonly _historyStore = new DisposableStore();

	readonly inputEditor: ICodeEditor;
	private readonly _inputModel: ITextModel;
	private readonly _ctxInputEmpty: IContextKey<boolean>;

	private readonly _progressBar: ProgressBar;

	private readonly _previewDiffEditor: EmbeddedDiffEditorWidget;
	private readonly _previewDiffModel = this._store.add(new MutableDisposable());

	private readonly _previewCreateTitle: ResourceLabel;
	private readonly _previewCreateEditor: ICodeEditor;
	private readonly _previewCreateModel = this._store.add(new MutableDisposable());

	private readonly _onDidChangeHeight = new MicrotaskEmitter<void>();
	readonly onDidChangeHeight: Event<void> = Event.filter(this._onDidChangeHeight.event, _ => !this._isLayouting);

	private _lastDim: Dimension | undefined;
	private _isLayouting: boolean = false;

	public acceptInput: () => void = InteractiveEditorWidget._noop;
	private _cancelInput: () => void = InteractiveEditorWidget._noop;

	constructor(
		parentEditor: ICodeEditor,
		@IModelService private readonly _modelService: IModelService,
		@IContextKeyService private readonly _contextKeyService: IContextKeyService,
		@IInstantiationService private readonly _instantiationService: IInstantiationService,
	) {

		// input editor logic
		const codeEditorWidgetOptions: ICodeEditorWidgetOptions = {
			isSimpleWidget: true,
			contributions: EditorExtensionsRegistry.getSomeEditorContributions([
				SnippetController2.ID,
				GhostTextController.ID,
				SuggestController.ID
			])
		};

		this.inputEditor = this._instantiationService.createInstance(EmbeddedCodeEditorWidget, this._elements.editor, _inputEditorOptions, codeEditorWidgetOptions, parentEditor);
		this._store.add(this.inputEditor);

		const uri = URI.from({ scheme: 'vscode', authority: 'interactive-editor', path: `/interactive-editor/model${InteractiveEditorWidget._modelPool++}.txt` });
		this._inputModel = this._modelService.getModel(uri) ?? this._modelService.createModel('', null, uri);
		this.inputEditor.setModel(this._inputModel);

		// show/hide placeholder depending on text model being empty
		// content height

		const currentContentHeight = 0;

		this._ctxInputEmpty = CTX_INTERACTIVE_EDITOR_EMPTY.bindTo(this._contextKeyService);
		const togglePlaceholder = () => {
			const hasText = this._inputModel.getValueLength() > 0;
			this._elements.placeholder.classList.toggle('hidden', hasText);
			this._ctxInputEmpty.set(!hasText);

			const contentHeight = this.inputEditor.getContentHeight();
			if (contentHeight !== currentContentHeight && this._lastDim) {
				this._lastDim = this._lastDim.with(undefined, contentHeight);
				this.inputEditor.layout(this._lastDim);
				this._onDidChangeHeight.fire();
			}
		};
		this._store.add(this._inputModel.onDidChangeContent(togglePlaceholder));
		togglePlaceholder();

		this._store.add(addDisposableListener(this._elements.placeholder, 'click', () => this.inputEditor.focus()));


		const toolbar = this._instantiationService.createInstance(MenuWorkbenchToolBar, this._elements.editorToolbar, MENU_INTERACTIVE_EDITOR_WIDGET, {
			telemetrySource: 'interactiveEditorWidget-toolbar',
			toolbarOptions: { primaryGroup: 'main' }
		});
		this._store.add(toolbar);

		this._progressBar = new ProgressBar(this._elements.progress);
		this._store.add(this._progressBar);

		const statusToolbar = this._instantiationService.createInstance(MenuWorkbenchToolBar, this._elements.statusToolbar, MENU_INTERACTIVE_EDITOR_WIDGET_STATUS, {
			hiddenItemStrategy: HiddenItemStrategy.NoHide,
			toolbarOptions: {
				primaryGroup: () => true,
				useSeparatorsInPrimaryActions: true
			},
			actionViewItemProvider: (action, options) => createActionViewItem(this._instantiationService, action, options)
		});

		this._historyStore.add(statusToolbar);

		// preview editors
		this._previewDiffEditor = this._store.add(_instantiationService.createInstance(EmbeddedDiffEditorWidget, this._elements.previewDiff, _previewEditorEditorOptions, { modifiedEditor: codeEditorWidgetOptions, originalEditor: codeEditorWidgetOptions }, parentEditor));

		this._previewCreateTitle = this._store.add(_instantiationService.createInstance(ResourceLabel, this._elements.previewCreateTitle, { supportIcons: true }));
		this._previewCreateEditor = this._store.add(_instantiationService.createInstance(EmbeddedCodeEditorWidget, this._elements.previewCreate, _previewEditorEditorOptions, codeEditorWidgetOptions, parentEditor));

	}

	dispose(): void {
		this._store.dispose();
		this._historyStore.dispose();
		this._ctxInputEmpty.reset();
	}

	get domNode(): HTMLElement {
		return this._elements.root;
	}

	layout(dim: Dimension) {
		this._isLayouting = true;
		try {
			const innerEditorWidth = dim.width - (getTotalWidth(this._elements.editorToolbar) + 8 /* L/R-padding */);
			dim = new Dimension(innerEditorWidth, dim.height);
			if (!this._lastDim || !Dimension.equals(this._lastDim, dim)) {
				this._lastDim = dim;
				this.inputEditor.layout(new Dimension(innerEditorWidth, this.inputEditor.getContentHeight()));
				this._elements.placeholder.style.width = `${innerEditorWidth  /* input-padding*/}px`;

				const previewDiffDim = new Dimension(dim.width, Math.min(300, Math.max(0, this._previewDiffEditor.getContentHeight())));
				this._previewDiffEditor.layout(previewDiffDim);
				this._elements.previewDiff.style.height = `${previewDiffDim.height}px`;

				const previewCreateDim = new Dimension(dim.width, Math.min(300, Math.max(0, this._previewCreateEditor.getContentHeight())));
				this._previewCreateEditor.layout(previewCreateDim);
				this._elements.previewCreate.style.height = `${previewCreateDim.height}px`;
			}
		} finally {
			this._isLayouting = false;
		}
	}

	getHeight(): number {
		const base = getTotalHeight(this._elements.progress) + getTotalHeight(this._elements.status);
		const editorHeight = this.inputEditor.getContentHeight() + 12 /* padding and border */;
		const previewDiffHeight = this._previewDiffEditor.getModel().modified ? 12 + Math.min(300, Math.max(0, this._previewDiffEditor.getContentHeight())) : 0;
		const previewCreateTitleHeight = getTotalHeight(this._elements.previewCreateTitle);
		const previewCreateHeight = this._previewCreateEditor.getModel() ? 18 + Math.min(300, Math.max(0, this._previewCreateEditor.getContentHeight())) : 0;
		return base + editorHeight + previewDiffHeight + previewCreateTitleHeight + previewCreateHeight + 18 /* padding */ + 8 /*shadow*/;
	}

	updateProgress(show: boolean) {
		if (show) {
			this._progressBar.infinite();
		} else {
			this._progressBar.stop();
		}
	}

	getInput(placeholder: string, value: string, token: CancellationToken): Promise<string | undefined> {

		this._elements.placeholder.innerText = placeholder;
		this._elements.placeholder.style.fontSize = `${this.inputEditor.getOption(EditorOption.fontSize)}px`;
		this._elements.placeholder.style.lineHeight = `${this.inputEditor.getOption(EditorOption.lineHeight)}px`;

		this._inputModel.setValue(value);
		this.inputEditor.setSelection(this._inputModel.getFullModelRange());
		this.inputEditor.updateOptions({ ariaLabel: localize('aria-label.N', "Interactive Editor Input: {0}", placeholder) });

		const disposeOnDone = new DisposableStore();

		disposeOnDone.add(this.inputEditor.onDidLayoutChange(() => this._onDidChangeHeight.fire()));
		disposeOnDone.add(this.inputEditor.onDidContentSizeChange(() => this._onDidChangeHeight.fire()));

		const ctxInnerCursorFirst = CTX_INTERACTIVE_EDITOR_INNER_CURSOR_FIRST.bindTo(this._contextKeyService);
		const ctxInnerCursorLast = CTX_INTERACTIVE_EDITOR_INNER_CURSOR_LAST.bindTo(this._contextKeyService);
		const ctxInputEditorFocused = CTX_INTERACTIVE_EDITOR_FOCUSED.bindTo(this._contextKeyService);

		return new Promise<string | undefined>(resolve => {

			this._cancelInput = () => {
				this.acceptInput = InteractiveEditorWidget._noop;
				this._cancelInput = InteractiveEditorWidget._noop;
				resolve(undefined);
				return true;
			};

			this.acceptInput = () => {
				const newValue = this.inputEditor.getModel()!.getValue();
				if (newValue.trim().length === 0) {
					// empty or whitespace only
					this._cancelInput();
					return;
				}

				this.acceptInput = InteractiveEditorWidget._noop;
				this._cancelInput = InteractiveEditorWidget._noop;
				resolve(newValue);
			};

			disposeOnDone.add(token.onCancellationRequested(() => this._cancelInput()));

			// CONTEXT KEYS

			// (1) inner cursor position (last/first line selected)
			const updateInnerCursorFirstLast = () => {
				if (!this.inputEditor.hasModel()) {
					return;
				}
				const { lineNumber } = this.inputEditor.getPosition();
				ctxInnerCursorFirst.set(lineNumber === 1);
				ctxInnerCursorLast.set(lineNumber === this.inputEditor.getModel().getLineCount());
			};
			disposeOnDone.add(this.inputEditor.onDidChangeCursorPosition(updateInnerCursorFirstLast));
			updateInnerCursorFirstLast();

			// (2) input editor focused or not
			const updateFocused = () => {
				const hasFocus = this.inputEditor.hasWidgetFocus();
				ctxInputEditorFocused.set(hasFocus);
				this._elements.content.classList.toggle('synthetic-focus', hasFocus);
			};
			disposeOnDone.add(this.inputEditor.onDidFocusEditorWidget(updateFocused));
			disposeOnDone.add(this.inputEditor.onDidBlurEditorWidget(updateFocused));
			updateFocused();

			this.focus();

		}).finally(() => {
			disposeOnDone.dispose();

			ctxInnerCursorFirst.reset();
			ctxInnerCursorLast.reset();
			ctxInputEditorFocused.reset();
		});
	}

	populateInputField(value: string) {
		this._inputModel.setValue(value.trim());
		this.inputEditor.setSelection(this._inputModel.getFullModelRange());
	}

	updateToolbar(show: boolean) {
		this._elements.statusToolbar.classList.toggle('hidden', !show);
		this._onDidChangeHeight.fire();
	}

	updateMessage(message: string, classes?: string[], resetAfter?: number) {
		const isTempMessage = typeof resetAfter === 'number';
		if (isTempMessage && !this._elements.statusLabel.dataset['state']) {
			const messageNow = this._elements.statusLabel.innerText;
			const classes = Array.from(this._elements.statusLabel.classList.values());
			setTimeout(() => {
				if (messageNow) {
					this.updateMessage(messageNow, classes);
				} else {
					reset(this._elements.statusLabel);
				}
			}, resetAfter);
		}

		this._elements.status.classList.toggle('hidden', false);

		reset(this._elements.statusLabel, message);
		this._elements.statusLabel.className = `label ${(classes ?? []).join(' ')}`;
		if (isTempMessage) {
			this._elements.statusLabel.dataset['state'] = 'temp';
		} else {
			delete this._elements.statusLabel.dataset['state'];
		}
		this._onDidChangeHeight.fire();
	}

	reset() {
		this._ctxInputEmpty.reset();
		reset(this._elements.statusLabel);
		this._elements.statusToolbar.classList.add('hidden');
		this.hideCreatePreview();
		this.hideEditsPreview();
		this._onDidChangeHeight.fire();
	}

	focus() {
		this.inputEditor.focus();
	}

	// --- preview

	showEditsPreview(actualModel: ITextModel, edits: TextEdit[]) {
		this._elements.root.classList.add('preview');
		this._elements.previewDiff.classList.remove('hidden');

		const pad = 3;
		const unionRange = (ranges: IRange[]) => ranges.reduce((p, c) => Range.plusRange(p, c));

		const languageSelection: ILanguageSelection = { languageId: actualModel.getLanguageId(), onDidChange: Event.None };
		const baseModel = this._modelService.createModel(actualModel.getValue(), languageSelection, undefined, true);

		const originalRange = unionRange(edits.map(edit => edit.range));
		const originalRangePadded = baseModel.validateRange(new Range(originalRange.startLineNumber - pad, 1, originalRange.endLineNumber + pad, 1));
		const originalValue = baseModel.getValueInRange(originalRangePadded);

		const undos = baseModel.applyEdits(edits.map(edit => EditOperation.replace(Range.lift(edit.range), edit.text)), true);
		const modifiedRange = unionRange(undos.map(undo => undo.range));
		const modifiedRangePadded = baseModel.validateRange(new Range(modifiedRange.startLineNumber - pad, 1, modifiedRange.endLineNumber + pad, 1));
		const modifiedValue = baseModel.getValueInRange(modifiedRangePadded);


		baseModel.dispose();

		const original = this._modelService.createModel(originalValue, languageSelection, baseModel.uri.with({ scheme: 'vscode', query: 'original' }), true);
		const modified = this._modelService.createModel(modifiedValue, languageSelection, baseModel.uri.with({ scheme: 'vscode', query: 'modified' }), true);

		this._previewDiffModel.value = toDisposable(() => {
			original.dispose();
			modified.dispose();
		});

		this._previewDiffEditor.setModel({ original, modified });
		this._onDidChangeHeight.fire();
	}

	hideEditsPreview() {
		this._elements.root.classList.remove('preview');
		this._elements.previewDiff.classList.add('hidden');
		this._previewDiffEditor.setModel(null);
		this._previewDiffModel.clear();
		this._onDidChangeHeight.fire();
	}

	showCreatePreview(uri: URI, edits: TextEdit[]): void {
		this._elements.root.classList.add('preview');
		this._elements.previewCreateTitle.classList.remove('hidden');
		this._elements.previewCreate.classList.remove('hidden');

		this._previewCreateTitle.element.setFile(uri, { fileKind: FileKind.FILE });

		const model = this._modelService.createModel('', null, undefined, true);
		model.applyEdits(edits.map(edit => EditOperation.replace(Range.lift(edit.range), edit.text)));
		this._previewCreateModel.value = model;
		this._previewCreateEditor.setModel(model);
		this._onDidChangeHeight.fire();
	}

	hideCreatePreview() {
		this._elements.previewCreateTitle.classList.add('hidden');
		this._elements.previewCreate.classList.add('hidden');
		this._previewCreateEditor.setModel(null);
		this._previewCreateTitle.element.clear();
		this._onDidChangeHeight.fire();
	}

	showsAnyPreview() {
		return !this._elements.previewDiff.classList.contains('hidden') ||
			!this._elements.previewCreate.classList.contains('hidden');
	}
}

export class InteractiveEditorZoneWidget extends ZoneWidget {

	readonly widget: InteractiveEditorWidget;

	private readonly _ctxVisible: IContextKey<boolean>;
	private readonly _ctxCursorPosition: IContextKey<'above' | 'below' | ''>;
	private _dimension?: Dimension;

	constructor(
		editor: ICodeEditor,
		@IInstantiationService private readonly _instaService: IInstantiationService,
		@IContextKeyService contextKeyService: IContextKeyService,
	) {
		super(editor, { showFrame: false, showArrow: false, isAccessible: true, className: 'interactive-editor-widget', keepEditorSelection: true });

		this._ctxVisible = CTX_INTERACTIVE_EDITOR_VISIBLE.bindTo(contextKeyService);
		this._ctxCursorPosition = CTX_INTERACTIVE_EDITOR_OUTER_CURSOR_POSITION.bindTo(contextKeyService);

		this._disposables.add(toDisposable(() => {
			this._ctxVisible.reset();
			this._ctxCursorPosition.reset();
		}));

		this.widget = this._instaService.createInstance(InteractiveEditorWidget, this.editor);
		this._disposables.add(this.widget.onDidChangeHeight(() => this._relayout()));
		this._disposables.add(this.widget);
		this.create();


		// todo@jrieken listen ONLY when showing
		const updateCursorIsAboveContextKey = () => {
			if (!this.position || !this.editor.hasModel()) {
				this._ctxCursorPosition.reset();
			} else if (this.position.lineNumber === this.editor.getPosition().lineNumber) {
				this._ctxCursorPosition.set('above');
			} else if (this.position.lineNumber + 1 === this.editor.getPosition().lineNumber) {
				this._ctxCursorPosition.set('below');
			} else {
				this._ctxCursorPosition.reset();
			}
		};
		this._disposables.add(this.editor.onDidChangeCursorPosition(e => updateCursorIsAboveContextKey()));
		this._disposables.add(this.editor.onDidFocusEditorText(e => updateCursorIsAboveContextKey()));
		updateCursorIsAboveContextKey();
	}

	protected override _fillContainer(container: HTMLElement): void {
		container.appendChild(this.widget.domNode);
	}


	protected override _doLayout(heightInPixel: number): void {

		const info = this.editor.getLayoutInfo();
		const spaceLeft = info.lineNumbersWidth + info.glyphMarginWidth + info.decorationsWidth;
		const spaceRight = info.minimap.minimapWidth + info.verticalScrollbarWidth;

		const maxWidth = !this.widget.showsAnyPreview() ? 640 : Number.MAX_SAFE_INTEGER;
		const width = Math.min(maxWidth, info.contentWidth - (info.glyphMarginWidth + info.decorationsWidth));
		this._dimension = new Dimension(width, heightInPixel);
		this.widget.domNode.style.marginLeft = `${spaceLeft}px`;
		this.widget.domNode.style.marginRight = `${spaceRight}px`;
		this.widget.domNode.style.width = `${width}px`;
		this.widget.layout(this._dimension);
	}

	private _computeHeightInLines(): number {
		const lineHeight = this.editor.getOption(EditorOption.lineHeight);
		return this.widget.getHeight() / lineHeight;
	}

	protected override _relayout() {
		if (this._dimension) {
			this._doLayout(this._dimension.height);
		}
		super._relayout(this._computeHeightInLines());
	}

	async getInput(where: IPosition, placeholder: string, value: string, token: CancellationToken): Promise<string | undefined> {
		assertType(this.editor.hasModel());
		super.show(where, this._computeHeightInLines());
		this._ctxVisible.set(true);

		const task = this.widget.getInput(placeholder, value, token);
		const result = await task;
		return result;
	}

	updatePosition(where: IPosition) {
		// todo@jrieken
		// UGYLY: we need to restore focus because showing the zone removes and adds it and that
		// means we loose focus for a bit
		const hasFocusNow = this.widget.inputEditor.hasWidgetFocus();
		super.show(where, this._computeHeightInLines());
		if (hasFocusNow) {
			this.widget.inputEditor.focus();
		}
	}

	protected override revealRange(_range: Range, _isLastLine: boolean) {
		// disabled
	}

	override hide(): void {
		this._ctxVisible.reset();
		this._ctxCursorPosition.reset();
		this.widget.reset();
		super.hide();
	}
}<|MERGE_RESOLUTION|>--- conflicted
+++ resolved
@@ -68,20 +68,7 @@
 		showIcons: false,
 		showSnippets: false,
 		showStatusBar: false,
-<<<<<<< HEAD
 	},
-=======
-	}
-};
-
-const _inputEditorOptions: IEditorConstructionOptions = {
-	..._commonEditorOptions,
-	lineNumbers: 'off',
-	selectOnLineNumbers: false,
-	lineDecorationsWidth: 0,
-	renderWhitespace: 'none',
-	cursorWidth: 1,
->>>>>>> 7bd13682
 	wordWrap: 'on',
 	ariaLabel: localize('aria-label', "Interactive Editor Input"),
 	fontFamily: DEFAULT_FONT_FAMILY,
