--- conflicted
+++ resolved
@@ -249,14 +249,10 @@
 		this.raw.clearTextureAtlas();
 	}
 
-<<<<<<< HEAD
-=======
 	clearDecorations(): void {
 		this._decorationAddon?.clearDecorations();
 	}
 
-
->>>>>>> 54b63892
 	forceRefresh() {
 		this._core.viewport?._innerRefresh();
 	}
